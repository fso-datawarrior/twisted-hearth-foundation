import { supabase } from '@/integrations/supabase/client';

// ================================================================
// HUNT SYSTEM DATABASE API
// ================================================================

export interface HuntHint {
  id: number;
  title: string;
  description: string;
  hint_text: string;
  difficulty_level: 'easy' | 'medium' | 'hard';
  category: 'visual' | 'text' | 'location' | 'riddle';
  points: number;
  is_active: boolean;
  created_at: string;
  updated_at: string;
}

export interface HuntRun {
  id: string;
  user_id: string;
  started_at: string;
  completed_at?: string;
  total_points: number;
  status: 'active' | 'completed' | 'abandoned';
  created_at: string;
}

export interface HuntProgress {
  id: string;
  user_id: string;
  hunt_run_id: string;
  hint_id: number;
  found_at: string;
  points_earned: number;
  created_at: string;
}

export interface HuntReward {
  id: string;
  user_id: string;
  hunt_run_id: string;
  reward_type: 'badge' | 'trophy' | 'special_access';
  reward_name: string;
  description?: string;
  earned_at: string;
  created_at: string;
}

export interface HuntStats {
  total_hints: number;
  found_hints: number;
  completion_percentage: number;
  total_points: number;
  hunt_status: string;
}

// ================================================================
// API FUNCTIONS
// ================================================================

/**
 * Get all active hunt hints
 */
export const getHuntHints = async (): Promise<{ data: HuntHint[] | null; error: any }> => {
  const { data, error } = await supabase
<<<<<<< HEAD
    .from('hunt_hints')
    .select('id, title, description, hint_text, difficulty_level, category, points, is_active, created_at, updated_at')
=======
    .from('hunt_hints' as any)
    .select('*')
>>>>>>> 6129d59a
    .eq('is_active', true)
    .order('id');

  return { data: data as any, error };
};

/**
 * Mark a hint as found - creates or updates hunt progress
 */
export const markHintFound = async (hintId: number, huntRunId?: string): Promise<{ data: HuntProgress | null; error: any }> => {
  const { data, error } = await (supabase.rpc as any)('mark_hint_found', {
    p_hint_id: hintId,
    p_hunt_run_id: huntRunId || null
  });

  return { data: data as any, error };
};

/**
 * Get current user's hunt statistics
 */
export const getHuntStats = async (userId?: string): Promise<{ data: HuntStats[] | null; error: any }> => {
  const { data, error } = await (supabase.rpc as any)('get_hunt_stats', {
    p_user_id: userId || null
  });

  return { data: data as any, error };
};

/**
 * Get user's active hunt run
 */
export const getActiveHuntRun = async (): Promise<{ data: HuntRun | null; error: any }> => {
  const { data, error } = await supabase
<<<<<<< HEAD
    .from('hunt_runs')
    .select('id, user_id, started_at, completed_at, total_points, status, created_at')
=======
    .from('hunt_runs' as any)
    .select('*')
>>>>>>> 6129d59a
    .eq('status', 'active')
    .order('started_at', { ascending: false })
    .limit(1)
    .maybeSingle();

  return { data: data as any, error };
};

/**
 * Get user's hunt progress for active run
 */
export const getHuntProgress = async (huntRunId?: string): Promise<{ data: HuntProgress[] | null; error: any }> => {
  let query = supabase
<<<<<<< HEAD
    .from('hunt_progress')
    .select('id, user_id, hunt_run_id, hint_id, found_at, points_earned, created_at')
=======
    .from('hunt_progress' as any)
    .select('*')
>>>>>>> 6129d59a
    .order('found_at');

  if (huntRunId) {
    query = query.eq('hunt_run_id', huntRunId);
  } else {
    // Get progress for active hunt run
    const { data: activeRun } = await getActiveHuntRun();
    if (!activeRun) {
      return { data: [], error: null };
    }
    query = query.eq('hunt_run_id', activeRun.id);
  }

  const { data, error } = await query;
  return { data: data as any, error };
};

/**
 * Get user's hunt rewards
 */
export const getHuntRewards = async (huntRunId?: string): Promise<{ data: HuntReward[] | null; error: any }> => {
  let query = supabase
<<<<<<< HEAD
    .from('hunt_rewards')
    .select('id, user_id, hunt_run_id, reward_type, reward_name, description, earned_at, created_at')
=======
    .from('hunt_rewards' as any)
    .select('*')
>>>>>>> 6129d59a
    .order('earned_at', { ascending: false });

  if (huntRunId) {
    query = query.eq('hunt_run_id', huntRunId);
  }

  const { data, error } = await query;
  return { data: data as any, error };
};

/**
 * Subscribe to hunt progress changes
 */
export const subscribeToHuntProgress = (
  callback: (payload: any) => void,
  huntRunId?: string
) => {
  const channel = supabase
    .channel('hunt_progress_changes')
    .on(
      'postgres_changes',
      {
        event: '*',
        schema: 'public',
        table: 'hunt_progress'
      },
      callback
    );

  return channel.subscribe();
};

/**
 * Subscribe to hunt runs changes
 */
export const subscribeToHuntRuns = (callback: (payload: any) => void) => {
  return supabase
    .channel('hunt_runs_changes')
    .on(
      'postgres_changes',
      {
        event: '*',
        schema: 'public',
        table: 'hunt_runs'
      },
      callback
    )
    .subscribe();
};

/**
 * Subscribe to hunt rewards changes
 */
export const subscribeToHuntRewards = (callback: (payload: any) => void) => {
  return supabase
    .channel('hunt_rewards_changes')
    .on(
      'postgres_changes',
      {
        event: 'INSERT',
        schema: 'public',
        table: 'hunt_rewards'
      },
      callback
    )
    .subscribe();
};<|MERGE_RESOLUTION|>--- conflicted
+++ resolved
@@ -65,13 +65,8 @@
  */
 export const getHuntHints = async (): Promise<{ data: HuntHint[] | null; error: any }> => {
   const { data, error } = await supabase
-<<<<<<< HEAD
-    .from('hunt_hints')
-    .select('id, title, description, hint_text, difficulty_level, category, points, is_active, created_at, updated_at')
-=======
     .from('hunt_hints' as any)
     .select('*')
->>>>>>> 6129d59a
     .eq('is_active', true)
     .order('id');
 
@@ -106,13 +101,8 @@
  */
 export const getActiveHuntRun = async (): Promise<{ data: HuntRun | null; error: any }> => {
   const { data, error } = await supabase
-<<<<<<< HEAD
-    .from('hunt_runs')
-    .select('id, user_id, started_at, completed_at, total_points, status, created_at')
-=======
     .from('hunt_runs' as any)
     .select('*')
->>>>>>> 6129d59a
     .eq('status', 'active')
     .order('started_at', { ascending: false })
     .limit(1)
@@ -126,13 +116,8 @@
  */
 export const getHuntProgress = async (huntRunId?: string): Promise<{ data: HuntProgress[] | null; error: any }> => {
   let query = supabase
-<<<<<<< HEAD
-    .from('hunt_progress')
-    .select('id, user_id, hunt_run_id, hint_id, found_at, points_earned, created_at')
-=======
     .from('hunt_progress' as any)
     .select('*')
->>>>>>> 6129d59a
     .order('found_at');
 
   if (huntRunId) {
@@ -155,13 +140,8 @@
  */
 export const getHuntRewards = async (huntRunId?: string): Promise<{ data: HuntReward[] | null; error: any }> => {
   let query = supabase
-<<<<<<< HEAD
-    .from('hunt_rewards')
-    .select('id, user_id, hunt_run_id, reward_type, reward_name, description, earned_at, created_at')
-=======
     .from('hunt_rewards' as any)
     .select('*')
->>>>>>> 6129d59a
     .order('earned_at', { ascending: false });
 
   if (huntRunId) {
