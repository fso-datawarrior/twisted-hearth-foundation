import { supabase } from '@/integrations/supabase/client';

// ================================================================
// TOURNAMENT SYSTEM DATABASE API
// ================================================================

export interface TournamentRegistration {
  id: string;
  user_id: string;
  tournament_name: string;
  team_name: string;
  contact_info?: string;
  special_requirements?: string;
  status: 'pending' | 'confirmed' | 'cancelled';
  created_at: string;
  updated_at: string;
}

export interface TournamentTeam {
  id: string;
  team_name: string;
  captain_id?: string;
  members: string[];
  status: 'active' | 'eliminated' | 'winner';
  created_at: string;
}

export interface TournamentMatch {
  id: string;
  team1_id?: string;
  team2_id?: string;
  match_date?: string;
  winner_id?: string;
  score?: string;
  status: 'scheduled' | 'in_progress' | 'completed' | 'cancelled';
  created_at: string;
}

// ================================================================
// API FUNCTIONS
// ================================================================

/**
 * Register for a tournament
 */
export const registerForTournament = async (
  tournamentName: string,
  teamName: string,
  contactInfo?: string,
  specialRequirements?: string
): Promise<{ data: TournamentRegistration | null; error: any }> => {
  const { data, error } = await (supabase.rpc as any)('register_team', {
    p_tournament_name: tournamentName,
    p_team_name: teamName,
    p_contact_info: contactInfo || null,
    p_special_requirements: specialRequirements || null
  });

  return { data: data as any, error };
};

/**
 * Get all tournament registrations (public - safe fields only)
 */
export const getTournamentRegistrations = async (): Promise<{ data: Omit<TournamentRegistration, 'contact_info' | 'special_requirements'>[] | null; error: any }> => {
  const { data, error } = await supabase
    .from('tournament_registrations' as any)
    .select('id, user_id, tournament_name, team_name, status, created_at, updated_at')
    .order('created_at', { ascending: false });

  return { data: data as any, error };
};

/**
 * Get all tournament registrations with sensitive data (admin only)
 */
export const getTournamentRegistrationsAdmin = async (): Promise<{ data: TournamentRegistration[] | null; error: any }> => {
  const { data, error } = await supabase
    .from('tournament_registrations' as any)
    .select(`
      id,
      user_id,
      tournament_name,
      team_name,
      contact_info,
      special_requirements,
      status,
      created_at,
      updated_at
    `)
    .order('created_at', { ascending: false });

  return { data: data as any, error };
};

/**
 * Get tournament teams
 */
export const getTournamentTeams = async (): Promise<{ data: TournamentTeam[] | null; error: any }> => {
  const { data, error } = await supabase
<<<<<<< HEAD
    .from('tournament_teams')
    .select('id, team_name, captain_id, members, status, created_at')
=======
    .from('tournament_teams' as any)
    .select('*')
>>>>>>> 6129d59a
    .order('created_at', { ascending: false });

  return { data: data as any, error };
};

/**
 * Get tournament matches
 */
export const getTournamentMatches = async (): Promise<{ data: TournamentMatch[] | null; error: any }> => {
  const { data, error } = await supabase
    .from('tournament_matches')
    .select(`
      *,
      team1:team1_id(team_name),
      team2:team2_id(team_name),
      winner:winner_id(team_name)
    `)
    .order('match_date', { ascending: true });

  return { data: data as any, error }; // Complex join, cast as any
};

/**
 * Get user's tournament registrations
 */
export const getUserTournamentRegistrations = async (): Promise<{ data: TournamentRegistration[] | null; error: any }> => {
  const { data, error } = await supabase
<<<<<<< HEAD
    .from('tournament_registrations')
    .select('id, user_id, tournament_name, team_name, status, created_at, updated_at')
=======
    .from('tournament_registrations' as any)
    .select('*')
>>>>>>> 6129d59a
    .order('created_at', { ascending: false });

  return { data: data as any, error };
};

/**
 * Subscribe to tournament registration changes
 */
export const subscribeToTournamentRegistrations = (callback: (payload: any) => void) => {
  return supabase
    .channel('tournament_registrations_changes')
    .on(
      'postgres_changes',
      {
        event: '*',
        schema: 'public',
        table: 'tournament_registrations'
      },
      callback
    )
    .subscribe();
};

/**
 * Subscribe to tournament team changes
 */
export const subscribeToTournamentTeams = (callback: (payload: any) => void) => {
  return supabase
    .channel('tournament_teams_changes')
    .on(
      'postgres_changes',
      {
        event: '*',
        schema: 'public',
        table: 'tournament_teams'
      },
      callback
    )
    .subscribe();
};

/**
 * Subscribe to tournament match changes
 */
export const subscribeToTournamentMatches = (callback: (payload: any) => void) => {
  return supabase
    .channel('tournament_matches_changes')
    .on(
      'postgres_changes',
      {
        event: '*',
        schema: 'public',
        table: 'tournament_matches'
      },
      callback
    )
    .subscribe();
};<|MERGE_RESOLUTION|>--- conflicted
+++ resolved
@@ -98,13 +98,8 @@
  */
 export const getTournamentTeams = async (): Promise<{ data: TournamentTeam[] | null; error: any }> => {
   const { data, error } = await supabase
-<<<<<<< HEAD
-    .from('tournament_teams')
-    .select('id, team_name, captain_id, members, status, created_at')
-=======
     .from('tournament_teams' as any)
     .select('*')
->>>>>>> 6129d59a
     .order('created_at', { ascending: false });
 
   return { data: data as any, error };
@@ -132,13 +127,8 @@
  */
 export const getUserTournamentRegistrations = async (): Promise<{ data: TournamentRegistration[] | null; error: any }> => {
   const { data, error } = await supabase
-<<<<<<< HEAD
-    .from('tournament_registrations')
-    .select('id, user_id, tournament_name, team_name, status, created_at, updated_at')
-=======
     .from('tournament_registrations' as any)
     .select('*')
->>>>>>> 6129d59a
     .order('created_at', { ascending: false });
 
   return { data: data as any, error };
